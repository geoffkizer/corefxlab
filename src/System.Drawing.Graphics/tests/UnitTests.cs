// Copyright (c) Microsoft. All rights reserved.
// Licensed under the MIT license. See LICENSE file in the project root for full license information.

using System;
using System.Threading;
using Xunit;
using System.Drawing.Graphics;
using System.IO;


public partial class GraphicsUnitTests
{

<<<<<<< HEAD
    //[Fact]
    //public static void Test2()
    //{
    //    Image cat1 = Image.Load(@"c:\users\t-xix\pictures\cat1.png");
    //    Image cat2 = Image.Load(@"c:\users\t-xix\pictures\cat2.jpg");
    //    Image dog1 = Image.Load(@"c:\users\t-xix\pictures\dog.jpg");

    //    cat1.SetTransparency(40);
    //    cat1.WriteToFile(@"C:\Users\t-xix\Pictures\transparentcat1.png");

    //    Image transparentCat1 = Image.Load(@"c:\users\t-xix\pictures\transparentcat1.png");
    //    cat2.Draw(transparentCat1, 0, 1);
    //    cat2.WriteToFile(@"C:\Users\t-xix\Pictures\testwrite.png");
    //}

    
=======
    private static void ValidateImage(Image image, int widthToCompare, int heightToCompare)
    {
        Assert.Equal(image.WidthInPixels, widthToCompare);
        Assert.Equal(image.HeightInPixels, heightToCompare);
    }

    /* Tests Create Method */
>>>>>>> d3f6f4f5
    [Fact]
    public static void WhenCreatingAnEmptyImageThenValidateAnImage()
    {
        ////create an empty 10x10 image
        Image emptyTenSquare = Image.Create(10, 10);
        ValidateImage(emptyTenSquare, 10, 10);
    }
    [Fact]
    public void WhenCreatingABlankImageWithNegativeHeightThenThrowException()
    {
        Exception exception = Assert.Throws<InvalidOperationException>(() => Image.Create(1, -1));
        Assert.Equal("Parameters for creating an image must be positive integers.", exception.Message);
    }
    [Fact]
    public void WhenCreatingABlankImageWithNegativeWidthThenThrowException()
    {
        Exception exception = Assert.Throws<InvalidOperationException>(() => Image.Create(-1, 1));
        Assert.Equal("Parameters for creating an image must be positive integers.", exception.Message);
    }
    [Fact]
    public void WhenCreatingABlankImageWithNegativeSizesThenThrowException()
    {
        Exception exception = Assert.Throws<InvalidOperationException>(() => Image.Create(-1, -1));
        Assert.Equal("Parameters for creating an image must be positive integers.", exception.Message);
    }
    [Fact]
    public void WhenCreatingABlankImageWithZeroHeightThenThrowException()
    {
        Exception exception = Assert.Throws<InvalidOperationException>(() => Image.Create(1, 0));
        Assert.Equal("Parameters for creating an image must be positive integers.", exception.Message);
    }
    [Fact]
    public void WhenCreatingABlankImageWithZeroWidthThenThrowException()
    {
        Exception exception = Assert.Throws<InvalidOperationException>(() => Image.Create(0, 1));
        Assert.Equal("Parameters for creating an image must be positive integers.", exception.Message);
    }
    [Fact]
    public void WhenCreatingABlankImageWithZeroParametersThenThrowException()
    {
        Exception exception = Assert.Throws<InvalidOperationException>(() => Image.Create(0, 0));
        Assert.Equal("Parameters for creating an image must be positive integers.", exception.Message);
    }
    [Fact]
    public void WhenCreatingAnImageFromAValidFileGiveAValidImage()
    {
        //checking with cat image
        string filepath = @"C:\Users\t-dahid\Pictures\DemoPictures\1-ImageEx\SquareCat.jpg";
        Image fromFile = Image.Load(filepath);
        ValidateImage(fromFile, 600, 701);
    }

    //File I/O should be returning exceptions --> HOW TO DO THIS?!!?
    //Invalid file path
    //Path not found
    //Path not an image

    /* Tests Load(filepath) method */
    [Fact]
    public void WhenCreatingAnImageFromAMalformedPathThenThrowException()
    {
        //place holder string to demonstrate what would be the error case
        string invalidFilepath = @"C:Users\t-dahid\Pictures\DemoPictures\1-ImageEx\SquareCat.jpg";
        Exception exception = Assert.Throws<FileNotFoundException>(() => Image.Load(invalidFilepath));
        Assert.Equal("Malformed file path given.", exception.Message);
    }
    [Fact]
    public void WhenCreatingAnImageFromAnUnfoundPathThenThrowException()
    {
        //place holder string to demonstrate what would be the error case
        string invalidFilepath = @"C:\Users\t-dahid\Pictures\DemoPictures\1-ImageEx\SquareDog.jpg";
        Exception exception = Assert.Throws<FileNotFoundException>(() => Image.Load(invalidFilepath));
        Assert.Equal("Malformed file path given.", exception.Message);
    }
    [Fact]
    public void WhenCreatingAnImageFromAFileTypeThatIsNotAnImageThenThrowException()
    {
        //place holder string to demonstrate what would be the error case
        string invalidFilepath = @"C:\Users\t-dahid\Documents\GitHub\corefxlab\src\System.Drawing.Graphics\text.txt";
        Exception exception = Assert.Throws<FileLoadException>(() => Image.Load(invalidFilepath));
        Assert.Equal("File type not supported.", exception.Message);
    }

    /* Tests Load(stream) mehtod*/
    [Fact(Skip = "Not Implemented yet...")]
    public void WhenCreatingAnImageFromAValidStreamThenGiveValidImage()
    {
        //placeholder stream
        Stream stream = null;
        Image fromStream = Image.Load(stream);
        //arbitraily passing in pixelformat.argb now and 0, 0
        ValidateImage(fromStream, 0, 0);
    }
    [Fact(Skip = "Not Implemented yet...")]
    public void WhenCreatingAnImageFromAnInvalidStreamThenThrowException()
    {
        Stream stream = null;
        Exception exception = Assert.Throws<InvalidOperationException>(() => Image.Load(stream));
        Assert.Equal("Stream given is not valid", exception.Message);
    }

    /* Test Resize */
    [Fact]
    public void WhenResizingEmptyImageDownThenGiveAValidatedResizedImage()
    {
        Image emptyResizeSquare = Image.Create(100, 100);
        emptyResizeSquare = emptyResizeSquare.Resize(10, 10);
        //arbitraily passing in pixelformat.argb now 
        ValidateImage(emptyResizeSquare, 10, 10);
    }
    [Fact]
    public void WhenResizingEmptyImageUpThenGiveAValidatedResizedImage()
    {
        Image emptyResizeSquare = Image.Create(100, 100);
        emptyResizeSquare = emptyResizeSquare.Resize(200, 200);
        //arbitraily passing in pixelformat.argb now 
        ValidateImage(emptyResizeSquare, 200, 200);
    }
    [Fact]
    public void WhenResizingImageLoadedFromFileThenGiveAValidatedResizedImage()
    {
        string filepath = @"C:\Users\t-dahid\Pictures\DemoPictures\1-ImageEx\SquareCat.jpg";
        Image fromFileResizeSquare = Image.Load(filepath);
        fromFileResizeSquare = fromFileResizeSquare.Resize(100, 100);
        //arbitraily passing in pixelformat.argb now 
        ValidateImage(fromFileResizeSquare, 100, 100);
        fromFileResizeSquare.WriteToFile(@"C:\Users\t-dahid\Pictures\TESTCATResized.jpg");
    }
    [Fact(Skip = "Not Implemented yet...")]
    public void WhenResizingImageLoadedFromStreamThenGiveAValidatedResizedImage()
    {
        Stream stream = null;
        Image fromStreamResizeSquare = Image.Load(stream);
        fromStreamResizeSquare.Resize(10, 10);
        //arbitraily passing in pixelformat.argb now 
        ValidateImage(fromStreamResizeSquare, 10, 10);
    }

    /* Testing Resize parameters */
    [Fact]
    public void WhenResizingImageGivenNegativeHeightThenThrowException()
    {
        Image img = Image.Create(1, 1);
        //Not sure if this is how to do this
        Exception exception = Assert.Throws<InvalidOperationException>(() => img.Resize(-1, 1));
        Assert.Equal("Parameters for resizing an image must be positive integers.", exception.Message);
    }
    [Fact]
    public void WhenResizingImageGivenNegativeWidthThenThrowException()
    {
        Image img = Image.Create(1, 1);
        //Not sure if this is how to do this
        Exception exception = Assert.Throws<InvalidOperationException>(() => img.Resize(1, -1));
        Assert.Equal("Parameters for resizing an image must be positive integers.", exception.Message);
    }
    [Fact]
    public void WhenResizingImageGivenNegativeSizesThenThrowException()
    {
        Image img = Image.Create(1, 1);
        //Not sure if this is how to do this
        Exception exception = Assert.Throws<InvalidOperationException>(() => img.Resize(-1, -1));
        Assert.Equal("Parameters for resizing an image must be positive integers.", exception.Message);
    }
    [Fact]
    public void WhenResizingImageGivenZeroHeightThenThrowException()
    {
        Image img = Image.Create(1, 1);
        //Not sure if this is how to do this
        Exception exception = Assert.Throws<InvalidOperationException>(() => img.Resize(0, 1));
        Assert.Equal("Parameters for resizing an image must be positive integers.", exception.Message);
    }
    [Fact]
    public void WhenResizingImageGivenZeroWidthThenThrowException()
    {
        Image img = Image.Create(1, 1);
        //Not sure if this is how to do this
        Exception exception = Assert.Throws<InvalidOperationException>(() => img.Resize(1, 0));
        Assert.Equal("Parameters for resizing an image must be positive integers.", exception.Message);
    }
    [Fact]
    public void WhenResizingImageGivenZeroSizesThenThrowException()
    {
        Image img = Image.Create(1, 1);
        //Not sure if this is how to do this
        Exception exception = Assert.Throws<InvalidOperationException>(() => img.Resize(0, 0));
        Assert.Equal("Parameters for resizing an image must be positive integers.", exception.Message);
    }

    /* Tests Writing to a file*/
    [Fact]
    public void WhenWritingABlankCreatedImageToAValidFileWriteToAValidFile()
    {
        Image emptyImage = Image.Create(10, 10);
        ValidateImage(emptyImage, 10, 10);
        emptyImage.WriteToFile(@"C:\Users\t-dahid\Pictures\TESTBlankWrite.jpg");
    }
    [Fact]
    public void WhenWritingAnImageCreatedFromFileToAValidFileWriteAValidImage()
    {
        //checking with cat image
        string filepath = @"C:\Users\t-dahid\Pictures\DemoPictures\1-ImageEx\SquareCat.jpg";
        Image fromFile = Image.Load(filepath);
        ValidateImage(fromFile, 600, 701);
        fromFile.WriteToFile(@"C:\Users\t-dahid\Pictures\TTestCatWrite.jpg");
    }

    /* Test Draw */
    [Fact]
    public void WhenDrawingTwoImagesWriteACorrectResult()
    {
        //open yellow cat image
        Image yellowCat = Image.Load(@"C:\Users\t-dahid\Pictures\DemoPictures\1-ImageEx\SquareCat.jpg");
        ValidateImage(yellowCat, 600, 701);
        //open black cat image
        Image blackCat = Image.Load(@"C:\Users\t-dahid\Pictures\BlackCat.png");
        ValidateImage(blackCat, 220, 220);
        //draw & Write
        yellowCat.Draw(blackCat, 0, 0);
        yellowCat.WriteToFile(@"C:\Users\t-dahid\Pictures\DrawTest.png");
    }
    /* Test SetTransparency */
    [Fact]
    public void WhenSettingTheTransparencyOfAnImageWriteAnImageWithChangedTransparency()
    {
        //open black cat image
        Image blackCat0 = Image.Load(@"C:\Users\t-dahid\Pictures\BlackCat.png");
        ValidateImage(blackCat0, 220, 220);
        blackCat0.SetAlphaPercentage(0);
        ValidateImage(blackCat0, 220, 220);
        blackCat0.WriteToFile(@"C:\Users\t-dahid\\Pictures\SetTransparencyTest0.png");

        Image blackCat1 = Image.Load(@"C:\Users\t-dahid\Pictures\BlackCat.png");
        ValidateImage(blackCat1, 220, 220);
        blackCat1.SetAlphaPercentage(10);
        ValidateImage(blackCat1, 220, 220);
        blackCat1.WriteToFile(@"C:\Users\t-dahid\\Pictures\SetTransparencyTest1.png");

        Image blackCat2 = Image.Load(@"C:\Users\t-dahid\Pictures\BlackCat.png");
        ValidateImage(blackCat2, 220, 220);
        blackCat2.SetAlphaPercentage(20);
        ValidateImage(blackCat2, 220, 220);
        blackCat2.WriteToFile(@"C:\Users\t-dahid\\Pictures\SetTransparencyTest2.png");

        Image blackCat3 = Image.Load(@"C:\Users\t-dahid\Pictures\BlackCat.png");
        ValidateImage(blackCat3, 220, 220);
        blackCat3.SetAlphaPercentage(30);
        ValidateImage(blackCat3, 220, 220);
        blackCat3.WriteToFile(@"C:\Users\t-dahid\\Pictures\SetTransparencyTest3.png");
        
        Image blackCat4 = Image.Load(@"C:\Users\t-dahid\Pictures\BlackCat.png");
        ValidateImage(blackCat4, 220, 220);
        blackCat4.SetAlphaPercentage(40);
        ValidateImage(blackCat4, 220, 220);
        blackCat4.WriteToFile(@"C:\Users\t-dahid\\Pictures\SetTransparencyTest4.png");

        Image blackCat5 = Image.Load(@"C:\Users\t-dahid\Pictures\BlackCat.png");
        ValidateImage(blackCat5, 220, 220);
        blackCat5.SetAlphaPercentage(50);
        ValidateImage(blackCat5, 220, 220);
        blackCat5.WriteToFile(@"C:\Users\t-dahid\\Pictures\SetTransparencyTest5.png");

        Image blackCat6 = Image.Load(@"C:\Users\t-dahid\Pictures\BlackCat.png");
        ValidateImage(blackCat6, 220, 220);
        blackCat6.SetAlphaPercentage(60);
        ValidateImage(blackCat6, 220, 220);
        blackCat6.WriteToFile(@"C:\Users\t-dahid\\Pictures\SetTransparencyTest6.png");

        Image blackCat7 = Image.Load(@"C:\Users\t-dahid\Pictures\BlackCat.png");
        ValidateImage(blackCat7, 220, 220);
        blackCat7.SetAlphaPercentage(70);
        ValidateImage(blackCat7, 220, 220);
        blackCat7.WriteToFile(@"C:\Users\t-dahid\\Pictures\SetTransparencyTest7.png");

        Image blackCat8 = Image.Load(@"C:\Users\t-dahid\Pictures\BlackCat.png");
        ValidateImage(blackCat8, 220, 220);
        blackCat8.SetAlphaPercentage(80);
        ValidateImage(blackCat8, 220, 220);
        blackCat8.WriteToFile(@"C:\Users\t-dahid\\Pictures\SetTransparencyTest8.png");

        Image blackCat9 = Image.Load(@"C:\Users\t-dahid\Pictures\BlackCat.png");
        ValidateImage(blackCat9, 220, 220);
        blackCat9.SetAlphaPercentage(90);
        ValidateImage(blackCat9, 220, 220);
        blackCat9.WriteToFile(@"C:\Users\t-dahid\\Pictures\SetTransparencyTest9.png");

        Image blackCat10 = Image.Load(@"C:\Users\t-dahid\Pictures\BlackCat.png");
        ValidateImage(blackCat10, 220, 220);
        blackCat10.SetAlphaPercentage(100);
        ValidateImage(blackCat2, 220, 220);
        blackCat10.WriteToFile(@"C:\Users\t-dahid\\Pictures\SetTransparencyTest10.png");
    }
    /* Test Draw and Set Transparency */
    [Fact]
    public void WhenDrawingAnImageWithTransparencyChangedGiveACorrectWrittenFile()
    {
        //black cat load
        Image blackCat = Image.Load(@"C:\Users\t-dahid\Pictures\BlackCat.png");
        ValidateImage(blackCat, 220, 220);
        blackCat.SetAlphaPercentage(20);
        //yellow cat load
        Image yellowCat = Image.Load(@"C:\Users\t-dahid\Pictures\DemoPictures\1-ImageEx\SquareCat.jpg");
        ValidateImage(yellowCat, 600, 701);
        yellowCat.Draw(blackCat, 0, 0);
        ValidateImage(yellowCat, 600, 701);
        //write
        yellowCat.WriteToFile(@"C:\Users\t-dahid\Pictures\DrawAndTransparencyTest.png");

    }

}



<|MERGE_RESOLUTION|>--- conflicted
+++ resolved
@@ -11,24 +11,23 @@
 public partial class GraphicsUnitTests
 {
 
-<<<<<<< HEAD
-    //[Fact]
-    //public static void Test2()
-    //{
-    //    Image cat1 = Image.Load(@"c:\users\t-xix\pictures\cat1.png");
-    //    Image cat2 = Image.Load(@"c:\users\t-xix\pictures\cat2.jpg");
-    //    Image dog1 = Image.Load(@"c:\users\t-xix\pictures\dog.jpg");
-
-    //    cat1.SetTransparency(40);
-    //    cat1.WriteToFile(@"C:\Users\t-xix\Pictures\transparentcat1.png");
-
-    //    Image transparentCat1 = Image.Load(@"c:\users\t-xix\pictures\transparentcat1.png");
-    //    cat2.Draw(transparentCat1, 0, 1);
-    //    cat2.WriteToFile(@"C:\Users\t-xix\Pictures\testwrite.png");
-    //}
-
-    
-=======
+
+    [Fact]
+    public static void Test2()
+    {
+        Image cat1 = Image.Load(@"c:\users\t-xix\pictures\cat1.png");
+        Image cat2 = Image.Load(@"c:\users\t-xix\pictures\cat2.jpg");
+        Image dog1 = Image.Load(@"c:\users\t-xix\pictures\dog.jpg");
+
+        cat1.SetAlphaPercentage(40);
+        cat1.WriteToFile(@"C:\Users\t-xix\Pictures\transparentcat1.png");
+
+        Image transparentCat1 = Image.Load(@"c:\users\t-xix\pictures\transparentcat1.png");
+        cat2.Draw(transparentCat1, 0, 1);
+        cat2.WriteToFile(@"C:\Users\t-xix\Pictures\testwrite.png");
+    }
+
+
     private static void ValidateImage(Image image, int widthToCompare, int heightToCompare)
     {
         Assert.Equal(image.WidthInPixels, widthToCompare);
@@ -36,7 +35,7 @@
     }
 
     /* Tests Create Method */
->>>>>>> d3f6f4f5
+
     [Fact]
     public static void WhenCreatingAnEmptyImageThenValidateAnImage()
     {
