﻿// Copyright (c) Microsoft. All rights reserved. 
// Licensed under the MIT license. See LICENSE file in the project root for full license information. 
using System.IO;
using System.Runtime.InteropServices;


namespace System.Drawing.Graphics
{
    //assuming only these three types for now (32 bit)
    public enum PixelFormat
    {
        Argb,
        Rgba,
        Cmyk
    }

    public class Image
    {
        /* Fields */ 
        private PixelFormat _pixelFormat = PixelFormat.Argb;
        private int _bytesPerPixel = 0;
        internal IntPtr gdImageStructPtr;

        public Image(IntPtr gdImageStructPtr)
        {
            this.gdImageStructPtr = gdImageStructPtr;
        }

        /* Properties*/ 
        public int WidthInPixels
        {
            get
            {
                DLLImports.gdImageStruct gdImageStruct = Marshal.PtrToStructure<DLLImports.gdImageStruct>(gdImageStructPtr);
                return gdImageStruct.sx;
            }
        }

        public int HeightInPixels
        {
            get
            {
                DLLImports.gdImageStruct gdImageStruct = Marshal.PtrToStructure<DLLImports.gdImageStruct>(gdImageStructPtr);
                return gdImageStruct.sy;
            }
        }
        public PixelFormat PixelFormat
        {
            get { return _pixelFormat; }
        }
<<<<<<< HEAD

       
=======
>>>>>>> 1e16a1bf
        public int BytesPerPixel
        {
            get { return _bytesPerPixel; }
        }

        public bool TrueColor
        {
            get
            {
                DLLImports.gdImageStruct gdImageStruct = Marshal.PtrToStructure<DLLImports.gdImageStruct>(gdImageStructPtr);
                return (gdImageStruct.trueColor == 1);
            }
        }
        
        /* Factory Methods */
        public static Image Create(int width, int height)
        {
            return new Image(width, height);
        }

        /* constructors */
        private Image(int width, int height)
        {
            if (width > 0 && height > 0)
            {
                gdImageStructPtr = DLLImports.gdImageCreateTrueColor(width, height);
            }
            else
            {
                throw new InvalidOperationException("Parameters for creating an image must be positive integers.");
            }
        }
    }
}<|MERGE_RESOLUTION|>--- conflicted
+++ resolved
@@ -48,11 +48,6 @@
         {
             get { return _pixelFormat; }
         }
-<<<<<<< HEAD
-
-       
-=======
->>>>>>> 1e16a1bf
         public int BytesPerPixel
         {
             get { return _bytesPerPixel; }
@@ -82,7 +77,7 @@
             }
             else
             {
-                throw new InvalidOperationException("Parameters for creating an image must be positive integers.");
+                throw new InvalidOperationException("parameters for creating an image must be positive integers.");
             }
         }
     }
