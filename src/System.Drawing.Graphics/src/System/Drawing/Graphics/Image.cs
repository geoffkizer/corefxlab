﻿// Copyright (c) Microsoft. All rights reserved. 
// Licensed under the MIT license. See LICENSE file in the project root for full license information. 
using System;
using System.Collections.Generic;
using System.Text;
using System.Threading.Tasks;
using System.IO;
using System.Runtime.InteropServices;

namespace System.Drawing.Graphics
{
    //assuming only these three types for now (32 bit)
    public enum PixelFormat
    {
        Argb,
        Rgba,
        Cmyk
    }

    public class Image
    {
        ///* Private Fields */

        private byte[][] _pixelData = null;
        private PixelFormat _pixelFormat = PixelFormat.Argb;
        private int _bytesPerPixel = 0;

        internal IntPtr gdImageStructPtr;

        public int WidthInPixels
        {
            get
            {
                DLLImports.gdImageStruct gdImageStruct = Marshal.PtrToStructure<DLLImports.gdImageStruct>(gdImageStructPtr);
                return gdImageStruct.sx;
            }
        }
        public int HeightInPixels
        {
            get
            {
                DLLImports.gdImageStruct gdImageStruct = Marshal.PtrToStructure<DLLImports.gdImageStruct>(gdImageStructPtr);
                return gdImageStruct.sy;
            }
        }
        public PixelFormat PixelFormat
        {
            get { return _pixelFormat; }
        }
        public byte[][] PixelData
        {
            get { return _pixelData; }
        }
       
        public int BytesPerPixel
        {
            get { return _bytesPerPixel; }
        }

            /* Factory Methods */
        public static Image Create(int width, int height)
        {
            return new Image(width, height);
        }
        public static Image Load(string filePath)
        {
            return new Image(filePath);
        }
        public static Image Load(Stream stream)
        {
            return new Image(stream);
        }

        /* Write */
        public void WriteToFile(string filePath)
        {
<<<<<<< HEAD
            //check valid file path
                
             if(DLLImports.gdImageFile(gdImageStructPtr, filePath) == 0)
            {
                throw new Exception("Failed to write to File.");
=======
            if (!DLLImports.gdSupportsFileType(filePath, true))
            {
                throw new InvalidOperationException("File type not supported.");
            }
            else
            {
                if (!DLLImports.gdImageFile(gdImageStructPtr, filePath))
                {
                    throw new FileLoadException("Failed to write to file.");
                }
>>>>>>> 97981f24
            }
        }

        /* Constructors */
        private Image(int width, int height)
        {
            if(width > 0 && height > 0)
            {
                gdImageStructPtr = DLLImports.gdImageCreate(width, height);
            }
            else
            {
                throw new InvalidOperationException("Parameters for creating an image must be positive integers.") ;
            }
        }
        private Image(string filePath)
        {

            if (DLLImports.gdSupportsFileType(filePath, false))
            {
                
                gdImageStructPtr = DLLImports.gdImageCreateFromFile(filePath);

            }
            else
            {
                throw new FileLoadException("File type not supported.");
            }
        }
        private Image(Stream stream)
        {
            throw new NotImplementedException();
        }
    }
}<|MERGE_RESOLUTION|>--- conflicted
+++ resolved
@@ -6,6 +6,7 @@
 using System.Threading.Tasks;
 using System.IO;
 using System.Runtime.InteropServices;
+
 
 namespace System.Drawing.Graphics
 {
@@ -20,7 +21,8 @@
     public class Image
     {
         ///* Private Fields */
-
+        //private int _height;
+        //private int _width;
         private byte[][] _pixelData = null;
         private PixelFormat _pixelFormat = PixelFormat.Argb;
         private int _bytesPerPixel = 0;
@@ -74,16 +76,10 @@
         /* Write */
         public void WriteToFile(string filePath)
         {
-<<<<<<< HEAD
-            //check valid file path
-                
-             if(DLLImports.gdImageFile(gdImageStructPtr, filePath) == 0)
-            {
-                throw new Exception("Failed to write to File.");
-=======
+
             if (!DLLImports.gdSupportsFileType(filePath, true))
             {
-                throw new InvalidOperationException("File type not supported.");
+                throw new InvalidOperationException("File type not supported or not found.");
             }
             else
             {
@@ -91,7 +87,6 @@
                 {
                     throw new FileLoadException("Failed to write to file.");
                 }
->>>>>>> 97981f24
             }
         }
 
